// Copyright 2012 James Cooper. All rights reserved.
// Use of this source code is governed by a MIT-style
// license that can be found in the LICENSE file.

// Package gorp provides a simple way to marshal Go structs to and from
// SQL databases.  It uses the database/sql package, and should work with any
// compliant database/sql driver.
//
// Source code and project home:
// https://github.com/coopernurse/gorp
//
package gorp

import (
	"bytes"
	"database/sql"
	"errors"
	"fmt"
	"github.com/jmoiron/sqlx"
	"reflect"
	"strings"
)

type NoKeysErr struct {
	Table *TableMap
}

func (n NoKeysErr) Error() string {
	return fmt.Sprintf("Could not find keys for table %v", n.Table)
}

var versFieldConst = "[gorp_ver_field]"

// OptimisticLockError is returned by Update() or Delete() if the
// struct being modified has a Version field and the value is not equal to
// the current value in the database
type OptimisticLockError struct {
	// Table name where the lock error occurred
	TableName string

	// Primary key values of the row being updated/deleted
	Keys []interface{}

	// true if a row was found with those keys, indicating the
	// LocalVersion is stale.  false if no value was found with those
	// keys, suggesting the row has been deleted since loaded, or
	// was never inserted to begin with
	RowExists bool

	// Version value on the struct passed to Update/Delete. This value is
	// out of sync with the database.
	LocalVersion int64
}

// Error returns a description of the cause of the lock error
func (e OptimisticLockError) Error() string {
	if e.RowExists {
		return fmt.Sprintf("gorp: OptimisticLockError table=%s keys=%v out of date version=%d", e.TableName, e.Keys, e.LocalVersion)
	}

	return fmt.Sprintf("gorp: OptimisticLockError no row found for table=%s keys=%v", e.TableName, e.Keys)
}

// CustomScanner binds a database column value to a Go type
type CustomScanner struct {
	// After a row is scanned, Holder will contain the value from the database column.
	// Initialize the CustomScanner with the concrete Go type you wish the database
	// driver to scan the raw column into.
	Holder interface{}
	// Target typically holds a pointer to the target struct field to bind the Holder
	// value to.
	Target interface{}
	// Binder is a custom function that converts the holder value to the target type
	// and sets target accordingly.  This function should return error if a problem
	// occurs converting the holder to the target.
	Binder func(holder interface{}, target interface{}) error
}

// Bind is called automatically by gorp after Scan()
func (me CustomScanner) Bind() error {
	return me.Binder(me.Holder, me.Target)
}

// TableMap represents a mapping between a Go struct and a database table
// Use dbmap.AddTable() or dbmap.AddTableWithName() to create these
type TableMap struct {
	// Name of database table.
	TableName  string
	gotype     reflect.Type
	columns    []*ColumnMap
	keys       []*ColumnMap
	version    *ColumnMap
	insertPlan bindPlan
	updatePlan bindPlan
	deletePlan bindPlan
	getPlan    bindPlan
	dbmap      *DbMap
	// Cached capabilities for the struct mapped to this table
	CanPreInsert  bool
	CanPostInsert bool
	CanPostGet    bool
	CanPreUpdate  bool
	CanPostUpdate bool
	CanPreDelete  bool
	CanPostDelete bool
}

// ResetSql removes cached insert/update/select/delete SQL strings
// associated with this TableMap.  Call this if you've modified
// any column names or the table name itself.
func (t *TableMap) ResetSql() {
	t.insertPlan = bindPlan{}
	t.updatePlan = bindPlan{}
	t.deletePlan = bindPlan{}
	t.getPlan = bindPlan{}
}

// SetKeys lets you specify the fields on a struct that map to primary
// key columns on the table.  If isAutoIncr is set, result.LastInsertId()
// will be used after INSERT to bind the generated id to the Go struct.
//
// Automatically calls ResetSql() to ensure SQL statements are regenerated.
//
// Panics if isAutoIncr is true, and fieldNames length != 1
//
func (t *TableMap) SetKeys(isAutoIncr bool, fieldNames ...string) *TableMap {
	if isAutoIncr && len(fieldNames) != 1 {
		panic(fmt.Sprintf(
			"gorp: SetKeys: fieldNames length must be 1 if key is auto-increment. (Saw %v fieldNames)",
			len(fieldNames)))
	}
	t.keys = make([]*ColumnMap, 0)
	for _, name := range fieldNames {
		colmap := t.ColMap(strings.ToLower(name))
		colmap.isPK = true
		colmap.isAutoIncr = isAutoIncr
		t.keys = append(t.keys, colmap)
	}
	t.ResetSql()

	return t
}

// ColMap returns the ColumnMap pointer matching the given struct field
// name.  It panics if the struct does not contain a field matching this
// name.
func (t *TableMap) ColMap(field string) *ColumnMap {
	col := colMapOrNil(t, field)
	if col == nil {
		e := fmt.Sprintf("No ColumnMap in table %s type %s with field %s",
			t.TableName, t.gotype.Name(), field)

		panic(e)
	}
	return col
}

func colMapOrNil(t *TableMap, field string) *ColumnMap {
	for _, col := range t.columns {
		if col.fieldName == field || col.ColumnName == field {
			return col
		}
	}
	return nil
}

// SetVersionCol sets the column to use as the Version field.  By default
// the "Version" field is used.  Returns the column found, or panics
// if the struct does not contain a field matching this name.
//
// Automatically calls ResetSql() to ensure SQL statements are regenerated.
func (t *TableMap) SetVersionCol(field string) *ColumnMap {
	c := t.ColMap(field)
	t.version = c
	t.ResetSql()
	return c
}

// A bindPlan saves a query type (insert, get, updated, delete) so it doesn't
// have to be re-created every time it's executed.
type bindPlan struct {
	query       string
	argFields   []string
	keyFields   []string
	versField   string
	autoIncrIdx int
}

func (plan bindPlan) createBindInstance(elem reflect.Value) bindInstance {
	bi := bindInstance{query: plan.query, autoIncrIdx: plan.autoIncrIdx, versField: plan.versField}
	if plan.versField != "" {
		bi.existingVersion = elem.FieldByName(plan.versField).Int()
	}

	for i := 0; i < len(plan.argFields); i++ {
		k := plan.argFields[i]
		if k == versFieldConst {
			newVer := bi.existingVersion + 1
			bi.args = append(bi.args, newVer)
			if bi.existingVersion == 0 {
				elem.FieldByName(plan.versField).SetInt(int64(newVer))
			}
		} else {
			val := elem.FieldByName(k).Interface()
			bi.args = append(bi.args, val)
		}
	}

	for i := 0; i < len(plan.keyFields); i++ {
		k := plan.keyFields[i]
		val := elem.FieldByName(k).Interface()
		bi.keys = append(bi.keys, val)
	}

	return bi
}

type bindInstance struct {
	query           string
	args            []interface{}
	keys            []interface{}
	existingVersion int64
	versField       string
	autoIncrIdx     int
}

func (t *TableMap) bindInsert(elem reflect.Value) bindInstance {
	plan := t.insertPlan
	if plan.query == "" {
		plan.autoIncrIdx = -1

		s := bytes.Buffer{}
		s2 := bytes.Buffer{}
		s.WriteString(fmt.Sprintf("insert into %s (", t.dbmap.Dialect.QuoteField(t.TableName)))

		x := 0
		first := true
		for y := range t.columns {
			col := t.columns[y]

			if !col.Transient {
				if !first {
					s.WriteString(",")
					s2.WriteString(",")
				}
				s.WriteString(t.dbmap.Dialect.QuoteField(col.ColumnName))

				if col.isAutoIncr {
					s2.WriteString(t.dbmap.Dialect.AutoIncrBindValue())
					plan.autoIncrIdx = y
				} else {
					s2.WriteString(t.dbmap.Dialect.BindVar(x))
					if col == t.version {
						plan.versField = col.fieldName
						plan.argFields = append(plan.argFields, versFieldConst)
					} else {
						plan.argFields = append(plan.argFields, col.fieldName)
					}

					x++
				}

				first = false
			}
		}
		s.WriteString(") values (")
		s.WriteString(s2.String())
		s.WriteString(")")
		if plan.autoIncrIdx > -1 {
			s.WriteString(t.dbmap.Dialect.AutoIncrInsertSuffix(t.columns[plan.autoIncrIdx]))
		}
		s.WriteString(";")

		plan.query = s.String()
		t.insertPlan = plan
	}

	return plan.createBindInstance(elem)
}

func (t *TableMap) bindUpdate(elem reflect.Value) bindInstance {
	plan := t.updatePlan
	if plan.query == "" {

		s := bytes.Buffer{}
		s.WriteString(fmt.Sprintf("update %s set ", t.dbmap.Dialect.QuoteField(t.TableName)))
		x := 0

		for y := range t.columns {
			col := t.columns[y]
			if !col.isPK && !col.Transient {
				if x > 0 {
					s.WriteString(", ")
				}
				s.WriteString(t.dbmap.Dialect.QuoteField(col.ColumnName))
				s.WriteString("=")
				s.WriteString(t.dbmap.Dialect.BindVar(x))

				if col == t.version {
					plan.versField = col.fieldName
					plan.argFields = append(plan.argFields, versFieldConst)
				} else {
					plan.argFields = append(plan.argFields, col.fieldName)
				}
				x++
			}
		}

		s.WriteString(" where ")
		for y := range t.keys {
			col := t.keys[y]
			if y > 0 {
				s.WriteString(" and ")
			}
			s.WriteString(t.dbmap.Dialect.QuoteField(col.ColumnName))
			s.WriteString("=")
			s.WriteString(t.dbmap.Dialect.BindVar(x))

			plan.argFields = append(plan.argFields, col.fieldName)
			plan.keyFields = append(plan.keyFields, col.fieldName)
			x++
		}
		if plan.versField != "" {
			s.WriteString(" and ")
			s.WriteString(t.dbmap.Dialect.QuoteField(t.version.ColumnName))
			s.WriteString("=")
			s.WriteString(t.dbmap.Dialect.BindVar(x))
			plan.argFields = append(plan.argFields, plan.versField)
		}
		s.WriteString(";")

		plan.query = s.String()
		t.updatePlan = plan
	}

	return plan.createBindInstance(elem)
}

func (t *TableMap) bindDelete(elem reflect.Value) bindInstance {
	plan := t.deletePlan
	if plan.query == "" {

		s := bytes.Buffer{}
		s.WriteString(fmt.Sprintf("delete from %s", t.dbmap.Dialect.QuoteField(t.TableName)))

		for y := range t.columns {
			col := t.columns[y]
			if !col.Transient {
				if col == t.version {
					plan.versField = col.fieldName
				}
			}
		}

		s.WriteString(" where ")
		for x := range t.keys {
			k := t.keys[x]
			if x > 0 {
				s.WriteString(" and ")
			}
			s.WriteString(t.dbmap.Dialect.QuoteField(k.ColumnName))
			s.WriteString("=")
			s.WriteString(t.dbmap.Dialect.BindVar(x))

			plan.keyFields = append(plan.keyFields, k.fieldName)
			plan.argFields = append(plan.argFields, k.fieldName)
		}
		if plan.versField != "" {
			s.WriteString(" and ")
			s.WriteString(t.dbmap.Dialect.QuoteField(t.version.ColumnName))
			s.WriteString("=")
			s.WriteString(t.dbmap.Dialect.BindVar(len(plan.argFields)))

			plan.argFields = append(plan.argFields, plan.versField)
		}
		s.WriteString(";")

		plan.query = s.String()
		t.deletePlan = plan
	}

	return plan.createBindInstance(elem)
}

func (t *TableMap) bindGet() bindPlan {
	plan := t.getPlan
	if plan.query == "" {

		s := bytes.Buffer{}
		s.WriteString("select ")

		x := 0
		for _, col := range t.columns {
			if !col.Transient {
				if x > 0 {
					s.WriteString(",")
				}
				s.WriteString(t.dbmap.Dialect.QuoteField(col.ColumnName))
				plan.argFields = append(plan.argFields, col.fieldName)
				x++
			}
		}
		s.WriteString(" from ")
		s.WriteString(t.TableName)
		s.WriteString(" where ")
		for x := range t.keys {
			col := t.keys[x]
			if x > 0 {
				s.WriteString(" and ")
			}
			s.WriteString(t.dbmap.Dialect.QuoteField(col.ColumnName))
			s.WriteString("=")
			s.WriteString(t.dbmap.Dialect.BindVar(x))

			plan.keyFields = append(plan.keyFields, col.fieldName)
		}
		s.WriteString(";")

		plan.query = s.String()
		t.getPlan = plan
	}

	return plan
}

// ColumnMap represents a mapping between a Go struct field and a single
// column in a table.
// Unique and MaxSize only inform the
// CreateTables() function and are not used by Insert/Update/Delete/Get.
type ColumnMap struct {
	// Column name in db table
	ColumnName string

	// If true, this column is skipped in generated SQL statements
	Transient bool

	// If true, " unique" is added to create table statements.
	// Not used elsewhere
	Unique bool

	// Passed to Dialect.ToSqlType() to assist in informing the
	// correct column type to map to in CreateTables()
	// Not used elsewhere
	MaxSize int

	fieldName  string
	gotype     reflect.Type
	sqltype    string
	isPK       bool
	isAutoIncr bool
}

// SetTransient allows you to mark the column as transient. If true
// this column will be skipped when SQL statements are generated
func (c *ColumnMap) SetTransient(b bool) *ColumnMap {
	c.Transient = b
	return c
}

// If true " unique" will be added to create table statements for this
// column
func (c *ColumnMap) SetUnique(b bool) *ColumnMap {
	c.Unique = b
	return c
}

// Set the column's sql type.  This is a string, such as 'varchar(32)' or
// 'text', which will be used by CreateTable and nothing else.  It is the
// caller's responsibility to ensure this will map cleanly to the struct
func (c *ColumnMap) SetSqlType(t string) *ColumnMap {
	c.sqltype = t
	return c
}

// SetMaxSize specifies the max length of values of this column. This is
// passed to the dialect.ToSqlType() function, which can use the value
// to alter the generated type for "create table" statements
func (c *ColumnMap) SetMaxSize(size int) *ColumnMap {
	c.MaxSize = size
	return c
}

// SqlExecutor exposes gorp operations that can be run from Pre/Post
// hooks.  This hides whether the current operation that triggered the
// hook is in a transaction.
//
// See the DbMap function docs for each of the functions below for more
// information.
type SqlExecutor interface {
	Get(dest interface{}, keys ...interface{}) error
	Insert(list ...interface{}) error
	Update(list ...interface{}) (int64, error)
	Delete(list ...interface{}) (int64, error)
	Exec(query string, args ...interface{}) (sql.Result, error)
	Select(dest interface{}, query string, args ...interface{}) error
	query(query string, args ...interface{}) (*sql.Rows, error)
	queryRow(query string, args ...interface{}) *sql.Row
	queryRowx(query string, args ...interface{}) *sqlx.Row
}

<<<<<<< HEAD
// TraceOn turns on SQL statement logging for this DbMap.  After this is
// called, all SQL statements will be sent to the logger.  If prefix is
// a non-empty string, it will be written to the front of all logged
// strings, which can aid in filtering log lines.
//
// Use TraceOn if you want to spy on the SQL statements that gorp
// generates.
func (m *DbMap) TraceOn(prefix string, logger *log.Logger) {
	m.logger = logger
	if prefix == "" {
		m.logPrefix = prefix
	} else {
		m.logPrefix = fmt.Sprintf("%s ", prefix)
	}
}

// TraceOff turns off tracing. It is idempotent.
func (m *DbMap) TraceOff() {
	m.logger = nil
	m.logPrefix = ""
}

// AddTable registers the given interface type with gorp. The table name
// will be given the name of the TypeOf(i).  You must call this function,
// or AddTableWithName, for any struct type you wish to persist with
// the given DbMap.
//
// This operation is idempotent. If i's type is already mapped, the
// existing *TableMap is returned
func (m *DbMap) AddTable(i interface{}) *TableMap {
	return m.AddTableWithName(i, "")
}

// AddTableWithName has the same behavior as AddTable, but sets
// table.TableName to name.
func (m *DbMap) AddTableWithName(i interface{}, name string) *TableMap {
	t := reflect.TypeOf(i)
	if name == "" {
		name = t.Name()
	}

	// check if we have a table for this type already
	// if so, update the name and return the existing pointer
	for i := range m.tables {
		table := m.tables[i]
		if table.gotype == t {
			table.TableName = name
			return table
		}
	}

	tmap := &TableMap{gotype: t, TableName: name, dbmap: m}

	n := t.NumField()
	tmap.columns = make([]*ColumnMap, 0, n)
	for i := 0; i < n; i++ {
		f := t.Field(i)
		columnName := f.Tag.Get("db")
		if columnName == "" {
			columnName = f.Name
		}

		cm := &ColumnMap{
			ColumnName: columnName,
			Transient:  columnName == "-",
			fieldName:  f.Name,
			gotype:     f.Type,
		}
		tmap.columns = append(tmap.columns, cm)
		if cm.fieldName == "Version" {
			tmap.version = tmap.columns[len(tmap.columns)-1]
		}
	}
	m.tables = append(m.tables, tmap)

	return tmap
}

// CreateTables iterates through TableMaps registered to this DbMap and
// executes "create table" statements against the database for each.
//
// This is particularly useful in unit tests where you want to create
// and destroy the schema automatically.
func (m *DbMap) CreateTables() error {
	return m.createTables(false)
}

// CreateTablesIfNotExists is similar to CreateTables, but starts
// each statement with "create table if not exists" so that existing
// tables do not raise errors
func (m *DbMap) CreateTablesIfNotExists() error {
	return m.createTables(true)
}

func (m *DbMap) createTables(ifNotExists bool) error {
	var err error
	for i := range m.tables {
		table := m.tables[i]

		create := "create table"
		if ifNotExists {
			create += " if not exists"
		}
		s := bytes.Buffer{}
		s.WriteString(fmt.Sprintf("%s %s (", create, m.Dialect.QuoteField(table.TableName)))
		x := 0
		for _, col := range table.columns {
			if !col.Transient {
				if x > 0 {
					s.WriteString(", ")
				}
				stype := m.Dialect.ToSqlType(col.gotype, col.MaxSize, col.isAutoIncr)
				s.WriteString(fmt.Sprintf("%s %s", m.Dialect.QuoteField(col.ColumnName), stype))

				if col.isPK {
					s.WriteString(" not null")
					if len(table.keys) == 1 {
						s.WriteString(" primary key")
					}
				}
				if col.Unique {
					s.WriteString(" unique")
				}
				if col.isAutoIncr {
					s.WriteString(fmt.Sprintf(" %s", m.Dialect.AutoIncrStr()))
				}

				x++
			}
		}
		if len(table.keys) > 1 {
			s.WriteString(", primary key (")
			for x := range table.keys {
				if x > 0 {
					s.WriteString(", ")
				}
				s.WriteString(m.Dialect.QuoteField(table.keys[x].ColumnName))
			}
			s.WriteString(")")
		}
		s.WriteString(") ")
		s.WriteString(m.Dialect.CreateTableSuffix())
		s.WriteString(";")
		_, err = m.Exec(s.String())
		if err != nil {
			break
		}
	}
	return err
}

// DropTables iterates through TableMaps registered to this DbMap and
// executes "drop table" statements against the database for each.
func (m *DbMap) DropTables() error {
	return m.dropTables(false)
}

// DropTablesIfExists is the same as DropTables, but uses the "if exists" clause to
// avoid errors for tables that do not exist.
func (m *DbMap) DropTablesIfExists() error {
	return m.dropTables(true)
}

func (m *DbMap) dropTables(addIfExists bool) error {
	ifExists := ""
	if addIfExists {
		ifExists = " if exists"
	}

	var err error
	for i := range m.tables {
		table := m.tables[i]
		_, e := m.Exec(fmt.Sprintf("drop table%s %s;", ifExists, m.Dialect.QuoteField(table.TableName)))
		if e != nil {
			err = e
		}
	}
	return err
}

// Insert runs a SQL INSERT statement for each element in list.  List
// items must be pointers.
//
// Any interface whose TableMap has an auto-increment primary key will
// have its last insert id bound to the PK field on the struct.
//
// Hook functions PreInsert() and/or PostInsert() will be executed
// before/after the INSERT statement if the interface defines them.
//
// Panics if any interface in the list has not been registered with AddTable
func (m *DbMap) Insert(list ...interface{}) error {
	return insert(m, m, list...)
}

// Update runs a SQL UPDATE statement for each element in list.  List
// items must be pointers.
//
// Hook functions PreUpdate() and/or PostUpdate() will be executed
// before/after the UPDATE statement if the interface defines them.
//
// Returns number of rows updated
//
// Returns an error if SetKeys has not been called on the TableMap
// Panics if any interface in the list has not been registered with AddTable
func (m *DbMap) Update(list ...interface{}) (int64, error) {
	return update(m, m, list...)
}

// Delete runs a SQL DELETE statement for each element in list.  List
// items must be pointers.
//
// Hook functions PreDelete() and/or PostDelete() will be executed
// before/after the DELETE statement if the interface defines them.
//
// Returns number of rows deleted
//
// Returns an error if SetKeys has not been called on the TableMap
// Panics if any interface in the list has not been registered with AddTable
func (m *DbMap) Delete(list ...interface{}) (int64, error) {
	return delete(m, m, list...)
}

// Get runs a SQL SELECT to fetch a single row from the table based on the
// primary key(s)
//
//  i should be an empty value for the struct to load
//  keys should be the primary key value(s) for the row to load.  If
//  multiple keys exist on the table, the order should match the column
//  order specified in SetKeys() when the table mapping was defined.
//
// Hook function PostGet() will be executed
// after the SELECT statement if the interface defines them.
//
// Returns a pointer to a struct that matches or nil if no row is found
//
// Returns an error if SetKeys has not been called on the TableMap
// Panics if any interface in the list has not been registered with AddTable
func (m *DbMap) Get(i interface{}, keys ...interface{}) (interface{}, error) {
	return get(m, m, i, keys...)
}

// Select runs an arbitrary SQL query, binding the columns in the result
// to fields on the struct specified by i.  args represent the bind
// parameters for the SQL statement.
//
// Column names on the SELECT statement should be aliased to the field names
// on the struct i. Returns an error if one or more columns in the result
// do not match.  It is OK if fields on i are not part of the SQL
// statement.
//
// Hook function PostGet() will be executed
// after the SELECT statement if the interface defines them.
//
// Values are returned in one of two ways:
// 1. If i is a struct or a pointer to a struct, returns a slice of pointers to
//    matching rows of type i.
// 2. If i is a pointer to a slice, the results will be appended to that slice
//    and nil returned.
//
// i does NOT need to be registered with AddTable()
func (m *DbMap) Select(i interface{}, query string, args ...interface{}) ([]interface{}, error) {
	return hookedselect(m, m, i, query, args...)
}

// Exec runs an arbitrary SQL statement.  args represent the bind parameters.
// This is equivalent to running:  Prepare(), Exec() using database/sql
func (m *DbMap) Exec(query string, args ...interface{}) (sql.Result, error) {
	m.trace(query, args)
	//stmt, err := m.Db.Prepare(query)
	//if err != nil {
	//	return nil, err
	//}
	//fmt.Println("Exec", query, args)
	return m.Db.Exec(query, args...)
}

// SelectInt is a convenience wrapper around the gorp.SelectInt function
func (m *DbMap) SelectInt(query string, args ...interface{}) (int64, error) {
	return SelectInt(m, query, args...)
}

// SelectNullInt is a convenience wrapper around the gorp.SelectNullInt function
func (m *DbMap) SelectNullInt(query string, args ...interface{}) (sql.NullInt64, error) {
	return SelectNullInt(m, query, args...)
}

// SelectStr is a convenience wrapper around the gorp.SelectStr function
func (m *DbMap) SelectStr(query string, args ...interface{}) (string, error) {
	return SelectStr(m, query, args...)
}

// SelectNullStr is a convenience wrapper around the gorp.SelectNullStr function
func (m *DbMap) SelectNullStr(query string, args ...interface{}) (sql.NullString, error) {
	return SelectNullStr(m, query, args...)
}

// Begin starts a gorp Transaction
func (m *DbMap) Begin() (*Transaction, error) {
	tx, err := m.Db.Begin()
	if err != nil {
		return nil, err
	}
	return &Transaction{m, tx}, nil
}

func (m *DbMap) tableFor(t reflect.Type, checkPK bool) (*TableMap, error) {
	table := tableOrNil(m, t)
	if table == nil {
		panic(fmt.Sprintf("No table found for type: %v", t.Name()))
	}

	if checkPK && len(table.keys) < 1 {
		e := fmt.Sprintf("gorp: No keys defined for table: %s",
			table.TableName)
		return nil, errors.New(e)
	}

	return table, nil
}

func tableOrNil(m *DbMap, t reflect.Type) *TableMap {
	for i := range m.tables {
		table := m.tables[i]
		if table.gotype == t {
			return table
		}
	}
	return nil
}

func (m *DbMap) tableForPointer(ptr interface{}, checkPK bool) (*TableMap, reflect.Value, error) {
	ptrv := reflect.ValueOf(ptr)
	if ptrv.Kind() != reflect.Ptr {
		e := fmt.Sprintf("gorp: passed non-pointer: %v (kind=%v)", ptr,
			ptrv.Kind())
		return nil, reflect.Value{}, errors.New(e)
	}
	elem := ptrv.Elem()
	etype := reflect.TypeOf(elem.Interface())
	t, err := m.tableFor(etype, checkPK)
	if err != nil {
		return nil, reflect.Value{}, err
	}

	return t, elem, nil
}

func (m *DbMap) queryRow(query string, args ...interface{}) *sql.Row {
	m.trace(query, args)
	return m.Db.QueryRow(query, args...)
}

func (m *DbMap) query(query string, args ...interface{}) (*sql.Rows, error) {
	m.trace(query, args)
	return m.Db.Query(query, args...)
}
=======
///////////////
>>>>>>> 2cbbb9c1

// Transaction represents a database transaction.
// Insert/Update/Delete/Get/Exec operations will be run in the context
// of that transaction.  Transactions should be terminated with
// a call to Commit() or Rollback()
type Transaction struct {
	dbmap *DbMap
	tx    *sqlx.Tx
}

// Same behavior as DbMap.Insert(), but runs in a transaction
func (t *Transaction) Insert(list ...interface{}) error {
	return insert(t.dbmap, t, list...)
}

// Same behavior as DbMap.Update(), but runs in a transaction
func (t *Transaction) Update(list ...interface{}) (int64, error) {
	return update(t.dbmap, t, list...)
}

// Same behavior as DbMap.Delete(), but runs in a transaction
func (t *Transaction) Delete(list ...interface{}) (int64, error) {
	return delete(t.dbmap, t, list...)
}

// Same behavior as DbMap.Get(), but runs in a transaction
func (t *Transaction) Get(dest interface{}, keys ...interface{}) error {
	return get(t.dbmap, t, dest, keys...)
}

// Same behavior as DbMap.Select(), but runs in a transaction
func (t *Transaction) Select(dest interface{}, query string, args ...interface{}) error {
	return hookedselect(t.dbmap, t, dest, query, args...)
}

// Same behavior as DbMap.Exec(), but runs in a transaction
func (t *Transaction) Exec(query string, args ...interface{}) (sql.Result, error) {
	t.dbmap.trace(query, args)
	stmt, err := t.tx.Prepare(query)
	if err != nil {
		return nil, err
	}
	defer stmt.Close()
	return stmt.Exec(args...)
}

// Commits the underlying database transaction
func (t *Transaction) Commit() error {
	return t.tx.Commit()
}

// Rolls back the underlying database transaction
func (t *Transaction) Rollback() error {
	return t.tx.Rollback()
}

func (t *Transaction) queryRow(query string, args ...interface{}) *sql.Row {
	t.dbmap.trace(query, args)
	return t.tx.QueryRow(query, args...)
}

func (t *Transaction) queryRowx(query string, args ...interface{}) *sqlx.Row {
	t.dbmap.trace(query, args)
	return t.tx.QueryRowx(query, args...)
}

func (t *Transaction) query(query string, args ...interface{}) (*sql.Rows, error) {
	t.dbmap.trace(query, args)
	return t.tx.Query(query, args...)
}

///////////////

func hookedselect(m *DbMap, exec SqlExecutor, dest interface{}, query string, args ...interface{}) error {

	// select can use arbitrary structs for join queries, so we needn't find a table
	table := m.TableFor(dest)

	err := rawselect(m, exec, dest, query, args...)
	if err != nil {
		return err
	}

	// FIXME: In order to run hooks here we have to use reflect to loop over dest
	// If we used sqlx.Rows.StructScan to pull one row at a time, we could do it
	// all at once, but then we would lose some of the efficiencies of StructScan(sql.Rows)

	// FIXME: should PostGet hooks be run on regular selects?  a PostGet
	// hook has access to the object and the database, and I'd hate for
	// a query to execute SQL on every row of a queryset.

<<<<<<< HEAD
	// Determine where the results are: written to i, or returned in list
	if t, _ := toSliceType(i); t == nil {
		for _, v := range list {
			err = runHook("PostGet", reflect.ValueOf(v), hookArg(exec))
			if err != nil {
				return nil, err
			}
=======
	if table != nil && table.CanPostGet {
		var x interface{}
		v := reflect.ValueOf(dest)
		if v.Kind() == reflect.Ptr {
			v = reflect.Indirect(v)
>>>>>>> 2cbbb9c1
		}
		l := v.Len()
		for i := 0; i < l; i++ {
			x = v.Index(i).Interface()
			err = x.(PostGetter).PostGet(exec)
			if err != nil {
				return err
			}

		}
	}
	return nil
}

<<<<<<< HEAD
func rawselect(m *DbMap, exec SqlExecutor, i interface{}, query string,
	args ...interface{}) ([]interface{}, error) {
	appendToSlice := false // Write results to i directly?

	// get type for i, verifying it's a struct or a pointer-to-slice
	t, err := toType(i)
	if err != nil {
		var err2 error
		if t, err2 = toSliceType(i); t == nil {
			if err2 != nil {
				return nil, err2
			}
			return nil, err
		}
		appendToSlice = true
	}
=======
func rawselect(m *DbMap, exec SqlExecutor, dest interface{}, query string, args ...interface{}) error {
	// FIXME: we need to verify dest is a pointer-to-slice
>>>>>>> 2cbbb9c1

	// Run the query
	sqlrows, err := exec.query(query, args...)
	if err != nil {
		return err
	}

	defer sqlrows.Close()
	err = sqlx.StructScan(sqlrows, dest)
	return err

}

func get(m *DbMap, exec SqlExecutor, dest interface{}, keys ...interface{}) error {

	table := m.TableFor(dest)

	if table == nil {
		return fmt.Errorf("Could not find table for %v", dest)
	}
	if len(table.keys) < 1 {
		return &NoKeysErr{table}
	}

	plan := table.bindGet()
	row := exec.queryRowx(plan.query, keys...)
	err := row.StructScan(dest)

	if err != nil {
		return err
	}

	if table.CanPostGet {
		err = dest.(PostGetter).PostGet(exec)
		if err != nil {
			return err
		}
	}

	return nil
}

<<<<<<< HEAD
// toSliceType returns the element type of the given object, if the object is a
// "*[]*Element". If not, returns nil.
// err is returned if the user was trying to pass a pointer-to-slice but failed.
func toSliceType(i interface{}) (reflect.Type, error) {
	t := reflect.TypeOf(i)
	if t.Kind() != reflect.Ptr {
		// If it's a slice, return a more helpful error message
		if t.Kind() == reflect.Slice {
			return nil, fmt.Errorf("gorp: Cannot SELECT into a non-pointer slice: %v", t)
		}
		return nil, nil
	}
	if t = t.Elem(); t.Kind() != reflect.Slice {
		return nil, nil
	}
	if t = t.Elem(); t.Kind() != reflect.Ptr {
		return nil, nil
	}
	if t = t.Elem(); t.Kind() != reflect.Struct {
		return nil, nil
	}
	return t, nil
}

func toType(i interface{}) (reflect.Type, error) {
	t := reflect.TypeOf(i)

	// If a Pointer to a type, follow
	for t.Kind() == reflect.Ptr {
		t = t.Elem()
	}

	if t.Kind() != reflect.Struct {
		return nil, errors.New(fmt.Sprintf("gorp: Cannot SELECT into non-struct type: %v", reflect.TypeOf(i)))
	}
	return t, nil
}

func get(m *DbMap, exec SqlExecutor, i interface{},
	keys ...interface{}) (interface{}, error) {

	t, err := toType(i)
	if err != nil {
		return nil, err
	}

	table, err := m.tableFor(t, true)
	if err != nil {
		return nil, err
	}

	plan := table.bindGet()

	v := reflect.New(t)
	dest := make([]interface{}, len(plan.argFields))

	conv := m.TypeConverter
	custScan := make([]CustomScanner, 0)

	for x, fieldName := range plan.argFields {
		f := v.Elem().FieldByName(fieldName)
		target := f.Addr().Interface()
		if conv != nil {
			scanner, ok := conv.FromDb(target)
			if ok {
				target = scanner.Holder
				custScan = append(custScan, scanner)
			}
		}
		dest[x] = target
	}

	row := exec.queryRow(plan.query, keys...)
	err = row.Scan(dest...)
	if err != nil {
		if err == sql.ErrNoRows {
			err = nil
		}
		return nil, err
	}

	for _, c := range custScan {
		err = c.Bind()
		if err != nil {
			return nil, err
		}
	}

	err = runHook("PostGet", v, hookArg(exec))
	if err != nil {
		return nil, err
	}

	return v.Interface(), nil
=======
// Return a table for a pointer;  error if i is not a pointer or if the
// table is not found
func tableForPointer(m *DbMap, i interface{}, checkPk bool) (*TableMap, reflect.Value, error) {
	v := reflect.ValueOf(i)
	if v.Kind() != reflect.Ptr {
		return nil, v, fmt.Errorf("Value %v not a pointer", v)
	}
	v = v.Elem()
	t := m.TableForType(v.Type())
	if t == nil {
		return nil, v, fmt.Errorf("Could not find table for %v", t)
	}
	if checkPk && len(t.keys) < 1 {
		return t, v, &NoKeysErr{t}
	}
	return t, v, nil
>>>>>>> 2cbbb9c1
}

func delete(m *DbMap, exec SqlExecutor, list ...interface{}) (int64, error) {
	var err error
	var table *TableMap
	var elem reflect.Value
	var count int64

	for _, ptr := range list {
		table, elem, err = tableForPointer(m, ptr, true)
		if err != nil {
			return -1, err
		}

		if table.CanPreDelete {
			err = ptr.(PreDeleter).PreDelete(exec)
			if err != nil {
				return -1, err
			}
		}

		bi := table.bindDelete(elem)

		res, err := exec.Exec(bi.query, bi.args...)
		if err != nil {
			return -1, err
		}

		rows, err := res.RowsAffected()
		if err != nil {
			return -1, err
		}

		if rows == 0 && bi.existingVersion > 0 {
			return lockError(m, exec, table.TableName, bi.existingVersion, elem, bi.keys...)
		}

		count += rows

		if table.CanPostDelete {
			err = ptr.(PostDeleter).PostDelete(exec)
			if err != nil {
				return -1, err
			}
		}
	}

	return count, nil
}

func update(m *DbMap, exec SqlExecutor, list ...interface{}) (int64, error) {
	var err error
	var table *TableMap
	var elem reflect.Value
	var count int64

	for _, ptr := range list {
		table, elem, err = tableForPointer(m, ptr, true)
		if err != nil {
			return -1, err
		}

		if table.CanPreUpdate {
			err = ptr.(PreUpdater).PreUpdate(exec)
			if err != nil {
				return -1, err
			}
		}

		bi := table.bindUpdate(elem)
		if err != nil {
			return -1, err
		}

		res, err := exec.Exec(bi.query, bi.args...)
		if err != nil {
			return -1, err
		}

		rows, err := res.RowsAffected()
		if err != nil {
			return -1, err
		}

		if rows == 0 && bi.existingVersion > 0 {
			return lockError(m, exec, table.TableName,
				bi.existingVersion, elem, bi.keys...)
		}

		if bi.versField != "" {
			elem.FieldByName(bi.versField).SetInt(bi.existingVersion + 1)
		}

		count += rows

		if table.CanPostUpdate {
			err = ptr.(PostUpdater).PostUpdate(exec)

			if err != nil {
				return -1, err
			}
		}
	}
	return count, nil
}

func insert(m *DbMap, exec SqlExecutor, list ...interface{}) error {
	var err error
	var table *TableMap
	var elem reflect.Value

	for _, ptr := range list {
		table, elem, err = tableForPointer(m, ptr, false)
		if err != nil {
			return err
		}

		if table.CanPreInsert {
			err = ptr.(PreInserter).PreInsert(exec)
			if err != nil {
				return err
			}
		}

		bi := table.bindInsert(elem)

		if bi.autoIncrIdx > -1 {
			id, err := m.Dialect.InsertAutoIncr(exec, bi.query, bi.args...)
			if err != nil {
				return err
			}
			f := elem.Field(bi.autoIncrIdx)
			k := f.Kind()
			if (k == reflect.Int) || (k == reflect.Int16) || (k == reflect.Int32) || (k == reflect.Int64) {
				f.SetInt(id)
			} else if (k == reflect.Uint16) || (k == reflect.Uint32) || (k == reflect.Uint64) {
				f.SetUint(uint64(id))
			} else {
				return errors.New(fmt.Sprintf("gorp: Cannot set autoincrement value on non-Int field. SQL=%s  autoIncrIdx=%d", bi.query, bi.autoIncrIdx))
			}
		} else {
			_, err := exec.Exec(bi.query, bi.args...)
			if err != nil {
				return err
			}
		}

		if table.CanPostInsert {
			err = ptr.(PostInserter).PostInsert(exec)
			if err != nil {
				return err
			}
		}
	}
	return nil
}

func lockError(m *DbMap, exec SqlExecutor, tableName string, existingVer int64, elem reflect.Value, keys ...interface{}) (int64, error) {

	dest := reflect.New(elem.Type()).Interface()
	err := get(m, exec, dest, keys...)
	if err != nil {
		return -1, err
	}

	ole := OptimisticLockError{tableName, keys, true, existingVer}
	if dest == nil {
		ole.RowExists = false
	}
	return -1, ole
}<|MERGE_RESOLUTION|>--- conflicted
+++ resolved
@@ -498,366 +498,7 @@
 	queryRowx(query string, args ...interface{}) *sqlx.Row
 }
 
-<<<<<<< HEAD
-// TraceOn turns on SQL statement logging for this DbMap.  After this is
-// called, all SQL statements will be sent to the logger.  If prefix is
-// a non-empty string, it will be written to the front of all logged
-// strings, which can aid in filtering log lines.
-//
-// Use TraceOn if you want to spy on the SQL statements that gorp
-// generates.
-func (m *DbMap) TraceOn(prefix string, logger *log.Logger) {
-	m.logger = logger
-	if prefix == "" {
-		m.logPrefix = prefix
-	} else {
-		m.logPrefix = fmt.Sprintf("%s ", prefix)
-	}
-}
-
-// TraceOff turns off tracing. It is idempotent.
-func (m *DbMap) TraceOff() {
-	m.logger = nil
-	m.logPrefix = ""
-}
-
-// AddTable registers the given interface type with gorp. The table name
-// will be given the name of the TypeOf(i).  You must call this function,
-// or AddTableWithName, for any struct type you wish to persist with
-// the given DbMap.
-//
-// This operation is idempotent. If i's type is already mapped, the
-// existing *TableMap is returned
-func (m *DbMap) AddTable(i interface{}) *TableMap {
-	return m.AddTableWithName(i, "")
-}
-
-// AddTableWithName has the same behavior as AddTable, but sets
-// table.TableName to name.
-func (m *DbMap) AddTableWithName(i interface{}, name string) *TableMap {
-	t := reflect.TypeOf(i)
-	if name == "" {
-		name = t.Name()
-	}
-
-	// check if we have a table for this type already
-	// if so, update the name and return the existing pointer
-	for i := range m.tables {
-		table := m.tables[i]
-		if table.gotype == t {
-			table.TableName = name
-			return table
-		}
-	}
-
-	tmap := &TableMap{gotype: t, TableName: name, dbmap: m}
-
-	n := t.NumField()
-	tmap.columns = make([]*ColumnMap, 0, n)
-	for i := 0; i < n; i++ {
-		f := t.Field(i)
-		columnName := f.Tag.Get("db")
-		if columnName == "" {
-			columnName = f.Name
-		}
-
-		cm := &ColumnMap{
-			ColumnName: columnName,
-			Transient:  columnName == "-",
-			fieldName:  f.Name,
-			gotype:     f.Type,
-		}
-		tmap.columns = append(tmap.columns, cm)
-		if cm.fieldName == "Version" {
-			tmap.version = tmap.columns[len(tmap.columns)-1]
-		}
-	}
-	m.tables = append(m.tables, tmap)
-
-	return tmap
-}
-
-// CreateTables iterates through TableMaps registered to this DbMap and
-// executes "create table" statements against the database for each.
-//
-// This is particularly useful in unit tests where you want to create
-// and destroy the schema automatically.
-func (m *DbMap) CreateTables() error {
-	return m.createTables(false)
-}
-
-// CreateTablesIfNotExists is similar to CreateTables, but starts
-// each statement with "create table if not exists" so that existing
-// tables do not raise errors
-func (m *DbMap) CreateTablesIfNotExists() error {
-	return m.createTables(true)
-}
-
-func (m *DbMap) createTables(ifNotExists bool) error {
-	var err error
-	for i := range m.tables {
-		table := m.tables[i]
-
-		create := "create table"
-		if ifNotExists {
-			create += " if not exists"
-		}
-		s := bytes.Buffer{}
-		s.WriteString(fmt.Sprintf("%s %s (", create, m.Dialect.QuoteField(table.TableName)))
-		x := 0
-		for _, col := range table.columns {
-			if !col.Transient {
-				if x > 0 {
-					s.WriteString(", ")
-				}
-				stype := m.Dialect.ToSqlType(col.gotype, col.MaxSize, col.isAutoIncr)
-				s.WriteString(fmt.Sprintf("%s %s", m.Dialect.QuoteField(col.ColumnName), stype))
-
-				if col.isPK {
-					s.WriteString(" not null")
-					if len(table.keys) == 1 {
-						s.WriteString(" primary key")
-					}
-				}
-				if col.Unique {
-					s.WriteString(" unique")
-				}
-				if col.isAutoIncr {
-					s.WriteString(fmt.Sprintf(" %s", m.Dialect.AutoIncrStr()))
-				}
-
-				x++
-			}
-		}
-		if len(table.keys) > 1 {
-			s.WriteString(", primary key (")
-			for x := range table.keys {
-				if x > 0 {
-					s.WriteString(", ")
-				}
-				s.WriteString(m.Dialect.QuoteField(table.keys[x].ColumnName))
-			}
-			s.WriteString(")")
-		}
-		s.WriteString(") ")
-		s.WriteString(m.Dialect.CreateTableSuffix())
-		s.WriteString(";")
-		_, err = m.Exec(s.String())
-		if err != nil {
-			break
-		}
-	}
-	return err
-}
-
-// DropTables iterates through TableMaps registered to this DbMap and
-// executes "drop table" statements against the database for each.
-func (m *DbMap) DropTables() error {
-	return m.dropTables(false)
-}
-
-// DropTablesIfExists is the same as DropTables, but uses the "if exists" clause to
-// avoid errors for tables that do not exist.
-func (m *DbMap) DropTablesIfExists() error {
-	return m.dropTables(true)
-}
-
-func (m *DbMap) dropTables(addIfExists bool) error {
-	ifExists := ""
-	if addIfExists {
-		ifExists = " if exists"
-	}
-
-	var err error
-	for i := range m.tables {
-		table := m.tables[i]
-		_, e := m.Exec(fmt.Sprintf("drop table%s %s;", ifExists, m.Dialect.QuoteField(table.TableName)))
-		if e != nil {
-			err = e
-		}
-	}
-	return err
-}
-
-// Insert runs a SQL INSERT statement for each element in list.  List
-// items must be pointers.
-//
-// Any interface whose TableMap has an auto-increment primary key will
-// have its last insert id bound to the PK field on the struct.
-//
-// Hook functions PreInsert() and/or PostInsert() will be executed
-// before/after the INSERT statement if the interface defines them.
-//
-// Panics if any interface in the list has not been registered with AddTable
-func (m *DbMap) Insert(list ...interface{}) error {
-	return insert(m, m, list...)
-}
-
-// Update runs a SQL UPDATE statement for each element in list.  List
-// items must be pointers.
-//
-// Hook functions PreUpdate() and/or PostUpdate() will be executed
-// before/after the UPDATE statement if the interface defines them.
-//
-// Returns number of rows updated
-//
-// Returns an error if SetKeys has not been called on the TableMap
-// Panics if any interface in the list has not been registered with AddTable
-func (m *DbMap) Update(list ...interface{}) (int64, error) {
-	return update(m, m, list...)
-}
-
-// Delete runs a SQL DELETE statement for each element in list.  List
-// items must be pointers.
-//
-// Hook functions PreDelete() and/or PostDelete() will be executed
-// before/after the DELETE statement if the interface defines them.
-//
-// Returns number of rows deleted
-//
-// Returns an error if SetKeys has not been called on the TableMap
-// Panics if any interface in the list has not been registered with AddTable
-func (m *DbMap) Delete(list ...interface{}) (int64, error) {
-	return delete(m, m, list...)
-}
-
-// Get runs a SQL SELECT to fetch a single row from the table based on the
-// primary key(s)
-//
-//  i should be an empty value for the struct to load
-//  keys should be the primary key value(s) for the row to load.  If
-//  multiple keys exist on the table, the order should match the column
-//  order specified in SetKeys() when the table mapping was defined.
-//
-// Hook function PostGet() will be executed
-// after the SELECT statement if the interface defines them.
-//
-// Returns a pointer to a struct that matches or nil if no row is found
-//
-// Returns an error if SetKeys has not been called on the TableMap
-// Panics if any interface in the list has not been registered with AddTable
-func (m *DbMap) Get(i interface{}, keys ...interface{}) (interface{}, error) {
-	return get(m, m, i, keys...)
-}
-
-// Select runs an arbitrary SQL query, binding the columns in the result
-// to fields on the struct specified by i.  args represent the bind
-// parameters for the SQL statement.
-//
-// Column names on the SELECT statement should be aliased to the field names
-// on the struct i. Returns an error if one or more columns in the result
-// do not match.  It is OK if fields on i are not part of the SQL
-// statement.
-//
-// Hook function PostGet() will be executed
-// after the SELECT statement if the interface defines them.
-//
-// Values are returned in one of two ways:
-// 1. If i is a struct or a pointer to a struct, returns a slice of pointers to
-//    matching rows of type i.
-// 2. If i is a pointer to a slice, the results will be appended to that slice
-//    and nil returned.
-//
-// i does NOT need to be registered with AddTable()
-func (m *DbMap) Select(i interface{}, query string, args ...interface{}) ([]interface{}, error) {
-	return hookedselect(m, m, i, query, args...)
-}
-
-// Exec runs an arbitrary SQL statement.  args represent the bind parameters.
-// This is equivalent to running:  Prepare(), Exec() using database/sql
-func (m *DbMap) Exec(query string, args ...interface{}) (sql.Result, error) {
-	m.trace(query, args)
-	//stmt, err := m.Db.Prepare(query)
-	//if err != nil {
-	//	return nil, err
-	//}
-	//fmt.Println("Exec", query, args)
-	return m.Db.Exec(query, args...)
-}
-
-// SelectInt is a convenience wrapper around the gorp.SelectInt function
-func (m *DbMap) SelectInt(query string, args ...interface{}) (int64, error) {
-	return SelectInt(m, query, args...)
-}
-
-// SelectNullInt is a convenience wrapper around the gorp.SelectNullInt function
-func (m *DbMap) SelectNullInt(query string, args ...interface{}) (sql.NullInt64, error) {
-	return SelectNullInt(m, query, args...)
-}
-
-// SelectStr is a convenience wrapper around the gorp.SelectStr function
-func (m *DbMap) SelectStr(query string, args ...interface{}) (string, error) {
-	return SelectStr(m, query, args...)
-}
-
-// SelectNullStr is a convenience wrapper around the gorp.SelectNullStr function
-func (m *DbMap) SelectNullStr(query string, args ...interface{}) (sql.NullString, error) {
-	return SelectNullStr(m, query, args...)
-}
-
-// Begin starts a gorp Transaction
-func (m *DbMap) Begin() (*Transaction, error) {
-	tx, err := m.Db.Begin()
-	if err != nil {
-		return nil, err
-	}
-	return &Transaction{m, tx}, nil
-}
-
-func (m *DbMap) tableFor(t reflect.Type, checkPK bool) (*TableMap, error) {
-	table := tableOrNil(m, t)
-	if table == nil {
-		panic(fmt.Sprintf("No table found for type: %v", t.Name()))
-	}
-
-	if checkPK && len(table.keys) < 1 {
-		e := fmt.Sprintf("gorp: No keys defined for table: %s",
-			table.TableName)
-		return nil, errors.New(e)
-	}
-
-	return table, nil
-}
-
-func tableOrNil(m *DbMap, t reflect.Type) *TableMap {
-	for i := range m.tables {
-		table := m.tables[i]
-		if table.gotype == t {
-			return table
-		}
-	}
-	return nil
-}
-
-func (m *DbMap) tableForPointer(ptr interface{}, checkPK bool) (*TableMap, reflect.Value, error) {
-	ptrv := reflect.ValueOf(ptr)
-	if ptrv.Kind() != reflect.Ptr {
-		e := fmt.Sprintf("gorp: passed non-pointer: %v (kind=%v)", ptr,
-			ptrv.Kind())
-		return nil, reflect.Value{}, errors.New(e)
-	}
-	elem := ptrv.Elem()
-	etype := reflect.TypeOf(elem.Interface())
-	t, err := m.tableFor(etype, checkPK)
-	if err != nil {
-		return nil, reflect.Value{}, err
-	}
-
-	return t, elem, nil
-}
-
-func (m *DbMap) queryRow(query string, args ...interface{}) *sql.Row {
-	m.trace(query, args)
-	return m.Db.QueryRow(query, args...)
-}
-
-func (m *DbMap) query(query string, args ...interface{}) (*sql.Rows, error) {
-	m.trace(query, args)
-	return m.Db.Query(query, args...)
-}
-=======
 ///////////////
->>>>>>> 2cbbb9c1
 
 // Transaction represents a database transaction.
 // Insert/Update/Delete/Get/Exec operations will be run in the context
@@ -949,21 +590,11 @@
 	// hook has access to the object and the database, and I'd hate for
 	// a query to execute SQL on every row of a queryset.
 
-<<<<<<< HEAD
-	// Determine where the results are: written to i, or returned in list
-	if t, _ := toSliceType(i); t == nil {
-		for _, v := range list {
-			err = runHook("PostGet", reflect.ValueOf(v), hookArg(exec))
-			if err != nil {
-				return nil, err
-			}
-=======
 	if table != nil && table.CanPostGet {
 		var x interface{}
 		v := reflect.ValueOf(dest)
 		if v.Kind() == reflect.Ptr {
 			v = reflect.Indirect(v)
->>>>>>> 2cbbb9c1
 		}
 		l := v.Len()
 		for i := 0; i < l; i++ {
@@ -978,27 +609,8 @@
 	return nil
 }
 
-<<<<<<< HEAD
-func rawselect(m *DbMap, exec SqlExecutor, i interface{}, query string,
-	args ...interface{}) ([]interface{}, error) {
-	appendToSlice := false // Write results to i directly?
-
-	// get type for i, verifying it's a struct or a pointer-to-slice
-	t, err := toType(i)
-	if err != nil {
-		var err2 error
-		if t, err2 = toSliceType(i); t == nil {
-			if err2 != nil {
-				return nil, err2
-			}
-			return nil, err
-		}
-		appendToSlice = true
-	}
-=======
 func rawselect(m *DbMap, exec SqlExecutor, dest interface{}, query string, args ...interface{}) error {
 	// FIXME: we need to verify dest is a pointer-to-slice
->>>>>>> 2cbbb9c1
 
 	// Run the query
 	sqlrows, err := exec.query(query, args...)
@@ -1041,102 +653,6 @@
 	return nil
 }
 
-<<<<<<< HEAD
-// toSliceType returns the element type of the given object, if the object is a
-// "*[]*Element". If not, returns nil.
-// err is returned if the user was trying to pass a pointer-to-slice but failed.
-func toSliceType(i interface{}) (reflect.Type, error) {
-	t := reflect.TypeOf(i)
-	if t.Kind() != reflect.Ptr {
-		// If it's a slice, return a more helpful error message
-		if t.Kind() == reflect.Slice {
-			return nil, fmt.Errorf("gorp: Cannot SELECT into a non-pointer slice: %v", t)
-		}
-		return nil, nil
-	}
-	if t = t.Elem(); t.Kind() != reflect.Slice {
-		return nil, nil
-	}
-	if t = t.Elem(); t.Kind() != reflect.Ptr {
-		return nil, nil
-	}
-	if t = t.Elem(); t.Kind() != reflect.Struct {
-		return nil, nil
-	}
-	return t, nil
-}
-
-func toType(i interface{}) (reflect.Type, error) {
-	t := reflect.TypeOf(i)
-
-	// If a Pointer to a type, follow
-	for t.Kind() == reflect.Ptr {
-		t = t.Elem()
-	}
-
-	if t.Kind() != reflect.Struct {
-		return nil, errors.New(fmt.Sprintf("gorp: Cannot SELECT into non-struct type: %v", reflect.TypeOf(i)))
-	}
-	return t, nil
-}
-
-func get(m *DbMap, exec SqlExecutor, i interface{},
-	keys ...interface{}) (interface{}, error) {
-
-	t, err := toType(i)
-	if err != nil {
-		return nil, err
-	}
-
-	table, err := m.tableFor(t, true)
-	if err != nil {
-		return nil, err
-	}
-
-	plan := table.bindGet()
-
-	v := reflect.New(t)
-	dest := make([]interface{}, len(plan.argFields))
-
-	conv := m.TypeConverter
-	custScan := make([]CustomScanner, 0)
-
-	for x, fieldName := range plan.argFields {
-		f := v.Elem().FieldByName(fieldName)
-		target := f.Addr().Interface()
-		if conv != nil {
-			scanner, ok := conv.FromDb(target)
-			if ok {
-				target = scanner.Holder
-				custScan = append(custScan, scanner)
-			}
-		}
-		dest[x] = target
-	}
-
-	row := exec.queryRow(plan.query, keys...)
-	err = row.Scan(dest...)
-	if err != nil {
-		if err == sql.ErrNoRows {
-			err = nil
-		}
-		return nil, err
-	}
-
-	for _, c := range custScan {
-		err = c.Bind()
-		if err != nil {
-			return nil, err
-		}
-	}
-
-	err = runHook("PostGet", v, hookArg(exec))
-	if err != nil {
-		return nil, err
-	}
-
-	return v.Interface(), nil
-=======
 // Return a table for a pointer;  error if i is not a pointer or if the
 // table is not found
 func tableForPointer(m *DbMap, i interface{}, checkPk bool) (*TableMap, reflect.Value, error) {
@@ -1153,7 +669,6 @@
 		return t, v, &NoKeysErr{t}
 	}
 	return t, v, nil
->>>>>>> 2cbbb9c1
 }
 
 func delete(m *DbMap, exec SqlExecutor, list ...interface{}) (int64, error) {
